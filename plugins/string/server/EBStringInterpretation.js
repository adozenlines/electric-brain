/*
 Electric Brain is an easy to use platform for machine learning.
 Copyright (C) 2016 Electric Brain Software Corporation

 This program is free software: you can redistribute it and/or modify
 it under the terms of the GNU Affero General Public License as published by
 the Free Software Foundation, either version 3 of the License, or
 (at your option) any later version.

 This program is distributed in the hope that it will be useful,
 but WITHOUT ANY WARRANTY; without even the implied warranty of
 MERCHANTABILITY or FITNESS FOR A PARTICULAR PURPOSE.  See the
 GNU Affero General Public License for more details.

 You should have received a copy of the GNU Affero General Public License
 along with this program.  If not, see <http://www.gnu.org/licenses/>.
 */

"use strict";

const
    EBConfusionMatrix = require("../../../shared/models/EBConfusionMatrix"),
    EBFieldAnalysisAccumulatorBase = require('./../../../server/components/datasource/EBFieldAnalysisAccumulatorBase'),
    EBFieldMetadata = require('../../../shared/models/EBFieldMetadata'),
    EBInterpretationBase = require('./../../../server/components/datasource/EBInterpretationBase'),
    EBNumberHistogram = require('../../../shared/models/EBNumberHistogram'),
    EBSchema = require("../../../shared/models/EBSchema"),
    EBValueHistogram = require('../../../shared/models/EBValueHistogram'),
    underscore = require('underscore');

/**
 * The string interpretation is used for all strings.
 */
class EBStringInterpretation extends EBInterpretationBase
{
    /**
     * Constructor. Requires the interpretation registry in order to recurse properly
     *
     * @param {EBInterpretationRegistry} interpretationRegistry The registry
     */
    constructor(interpretationRegistry)
    {
        super('string');
        this.interpretationRegistry = interpretationRegistry;
    }


    /**
     * This method should return the list of interpretations that this interpretation is dependent
     * on. This interpretation won't be checked unless the dependent interpretation is the next
     * one up in the chain.
     *
     * If the list of dependencies is empty, then this interpretation is assumed to be able to
     * operate directly on raw-values from JSON.
     *
     * @return [String] An array of strings with the type-names for each of the higher interpretations
     */
    getUpstreamInterpretations()
    {
        return [];
    }

    
    /**
     * This method returns the raw javascript type of value that this interpretation applies to.
     *
     * @return {string} Can be one of: 'object', 'array', 'number', 'string', 'boolean', 'binary'
     */
    getJavascriptType(value)
    {
        return 'string';
    }


    /**
     * This method should look at the given value and decide whether it can be handled by this
     * interpretation.
     *
     * @param {*} value Can be practically anything.
     * @return {Promise} A promise that resolves to either true or false on whether that value
     *                   can be handled by that interpretation.
     */
    checkValue(value)
    {
        // Is it a string.
        if (underscore.isString(value))
        {
            return Promise.resolve(true);
        }
        else
        {
            return Promise.resolve(false);
        }
    }



    /**
     * This method should transform a given schema for a value following this interpretation.
     * It should return a new schema for the interpreted version.
     *
     * @param {EBSchema} schema The schema for a field that wants to be interpreted by this interpretation.
     * @return {Promise} A promise that resolves to a new EBSchema object.
     */
    transformSchema(schema)
    {
        return Promise.resolve(schema);
    }




    /**
     * This method should transform a given value, assuming its following this interpretation.
     *
     * @param {*} value The value to be transformed
     * @return {Promise} A promise that resolves to a new value.
     */
    transformValue(value)
    {
        return Promise.resolve(value.toString());
    }


    /**
     * This method should transform the given schema for input to the neural network.
     *
     * @param {EBSchema} schema The schema to be transformed
     * @return {Promise} A promise that resolves to a new value.
     */
    transformSchemaForNeuralNetwork(schema)
    {
        // Decide whether to represent this string as an enum or a sequence
        const representAsEnum = schema.configuration.interpretation.mode === 'classification';
        if (representAsEnum)
        {
            schema.type = ['number'];
            schema.enum = [null];
            schema.metadata.statistics.valueHistogram.values.forEach((number, index) =>
            {
                schema.enum.push(index);
            });
            return schema;
        }
        else
        {
            // Vanilla ascii sequence representation
            const asciiLength = 128;
            return new EBSchema({
                title: schema.title,
                type: "array",
                items: {
                    title: `${schema.title}.[]`,
                    type: "object",
                    properties: {
                        character: {
                            title: `${schema.title}.[].character`,
                            type: "number",
                            enum: underscore.range(0, asciiLength),
                            configuration: {included: true}
                        }
                    },
                    configuration: {included: true}
                },
                configuration: {included: true}
            });
        }
    }


    /**
     * This method should prepare a given value for input into the neural network
     *
     * @param {*} value The value to be transformed
     * @param {EBSchema} schema The schema for the value to be transformed
     * @return {Promise} A promise that resolves to a new value.
     */
    transformValueForNeuralNetwork(value, schema)
    {
        // Decide whether to represent this string as an enum or a sequence
        const representAsEnum = schema.configuration.interpretation.mode === 'classification';
        if (representAsEnum)
        {
            const values = underscore.map(schema.metadata.statistics.valueHistogram.values, (value) => value.value);
            const index = values.indexOf(value);
            if (index === -1)
            {
                console.error('enum value not found: ', value);
                return 0;
            }
            else
            {
                return index + 1;
            }
        }
        else
        {
            const output = [];
            const asciiLength = 128;
            for (let characterIndex = 0; characterIndex < value.toString().length; characterIndex += 1)
            {
                let charCode = value.toString().charCodeAt(characterIndex);
                if (charCode >= asciiLength)
                {
                    charCode = 0;
                }

                output.push({character: charCode});
            }
            return output;
        }
    }


    /**
     * This method should take output from the neural network and transform it back
     *
     * @param {*} value The value to be transformed
     * @param {EBSchema} schema The schema for the value to be transformed
     * @return {Promise} A promise that resolves to a new value
     */
    transformValueBackFromNeuralNetwork(value, schema)
    {
        // Decide whether to represent this string as an enum or a sequence
        const representAsEnum = schema.configuration.interpretation.mode === 'classification';
        if (representAsEnum)
        {
            if (value === 0)
            {
                return null;
            }
            else
            {
                const values = underscore.map(schema.metadata.statistics.valueHistogram.values, (value) => value.value);
                return values[value - 1];
            }
        }
        else
        {
            let output = "";
            value.forEach((character) =>
            {
                output += String.fromCharCode(character.character);
            });
            return output;
        }
    }


    /**
     * This method should generate the default configuration for the given schema
     *
     * @param {EBSchema} schema The schema for the value to be transformed
     * @return {object} An object which follows the schema returned from configurationSchema
     */
    generateDefaultConfiguration(schema)
    {
        if (schema.metadata.statistics.valueHistogram.cardinality > 0.6)
        {
            return {mode: "sequence"};
        }
        else
        {
            return {mode: "classification"};
        }
    }



    /**
     * This method should transform an example into a value that is small enough to be
     * stored with the schema and shown on the frontend. Information can be destroyed
     * in this transformation in order to allow the data to be stored easily.
     *
     * @param {*} value The value to be transformed
     * @return {Promise} A promise that resolves to a new object that is similar to the old one to a human, but with size truncated for easy storage.
     */
    transformExample(value)
    {
        if (value.length > 50)
        {
            return Promise.resolve(value.substr(0, 50) + "...");
        }
        else
        {
            return Promise.resolve(value);
        }
    }


    /**
     * This method should compare two values according to the given schema, in order to determine the accuracy
     * of the neural network.
     *
     * @param {*} expected The value the network was expected to produce, e.g. the correct answer
     * @param {*} actual The actual value the network produced.
     * @param {EBSchema} schema The schema for the value to be compared
     * @param {boolean} accumulateStatistics Whether or not statistics on the results should be accumulated into the EBSchema object.
     * @return {number} accuracy The accuracy of the result. should be a number between 0 and 1
     */
    compareNetworkOutputs(expected, actual, schema, accumulateStatistics)
    {
        if (accumulateStatistics)
        {
            if (!schema.results.confusionMatrix)
            {
                schema.results.confusionMatrix = new EBConfusionMatrix();
            }
<<<<<<< HEAD

=======
>>>>>>> aa946082
            if (!(schema.results.confusionMatrix instanceof EBConfusionMatrix))
            {
                schema.results.confusionMatrix = new EBConfusionMatrix(schema.results.confusionMatrix);
            }
            schema.results.confusionMatrix.accumulateResult(expected, actual);
        }

        if (expected === actual)
        {
            return 1;
        }
        else
        {
            return 0;
        }
    }


    /**
     * This method should create a new field accumulator, a subclass of EBFieldAnalysisAccumulatorBase.
     *
     * This accumulator can be used to analyze a bunch of values through the lens of this interpretation,
     * and calculate statistics that the user may use to analyze the situation.
     *
     * @return {EBFieldAnalysisAccumulatorBase} An instantiation of a field accumulator.
     */
    createFieldAccumulator()
    {
        // This needs to be moved to a configuration file of some sort
        const maxStringLengthForHistogram = 250;

        // Create a subclass and immediately instantiate it.
        return new (class extends EBFieldAnalysisAccumulatorBase
        {
            constructor()
            {
                super();
                this.values = [];
            }

            accumulateValue(value)
            {
                // Only add it to the list of values if its below 250 characters in length. This prevents
                // The system from storing fields that may have enormous strings that are totally unique
                // to the field - a common case.
                if (value.length < maxStringLengthForHistogram)
                {
                    this.values.push(value);
                }
            }

            getFieldStatistics()
            {
                return {valueHistogram: EBValueHistogram.computeHistogram(this.values)};
            }
        })();
    }


    /**
     * This method should return a schema for the metadata associated with this interpretation
     *
     * @return {jsonschema} A schema representing the metadata for this interpretation
     */
    static statisticsSchema()
    {
        return {
            "id": "EBStringInterpretation.statisticsSchema",
            "type": "object",
            "properties": {
                valueHistogram: EBValueHistogram.schema()
            }
        };
    }


    /**
     * This method should return a schema for the configuration for this interpretation
     *
     * @return {jsonschema} A schema representing the configuration for this interpretation
     */
    static configurationSchema()
    {
        return {
            "id": "EBStringInterpretation.configurationSchema",
            "type": "object",
            "properties": {
                mode: {
                    "type": "string",
                    "enum": ["classification", "sequence"]
                }
            }
        };
    }


    /**
     * This method should return a schema for accumulating accuracy results from values in this interpretation
     *
     * @return {jsonschema} A schema representing whatever is needed to store results
     */
    static resultsSchema()
    {
        return {
            "id": "EBStringInterpretation.resultsSchema",
            "type": "object",
            "properties": {"confusionMatrix": EBConfusionMatrix.schema()}
        };
    }
}

module.exports = EBStringInterpretation;<|MERGE_RESOLUTION|>--- conflicted
+++ resolved
@@ -306,10 +306,6 @@
             {
                 schema.results.confusionMatrix = new EBConfusionMatrix();
             }
-<<<<<<< HEAD
-
-=======
->>>>>>> aa946082
             if (!(schema.results.confusionMatrix instanceof EBConfusionMatrix))
             {
                 schema.results.confusionMatrix = new EBConfusionMatrix(schema.results.confusionMatrix);
