require('torch')
require('nn')
require('nngraph')
require('rnn')
require('optim')
require('mime')
require('image')
local _ = require('underscore')
cjson = require('cjson')
local JSON = require('./JSON')
require('./Debug')
require('./WrapDebug')
require('./WrapTable')
require('{{=it.rootModuleName}}')
require('{{=it.rootCriterionName}}')

-- Define our object, TrainingScript.
-- Do not change the name of this class!
local TrainingScript = {}
TrainingScript.__index = TrainingScript


-- Creates the TrainingScript object.
-- Do not change the name of this class
function TrainingScript.new()
    local self = {}

    setmetatable(self, TrainingScript)

    -- Connect to the other nodes in the process
    self.ipctree = require 'ipc.LocalhostTree'(tonumber(arg[1]), tonumber(arg[2]))
    self.allReduceSGD = require 'distlearn.AllReduceSGD'(self.ipctree)

    -- generate SVG of the graph with the problem node highlighted
    -- and hover over the nodes in svg to see the filename:line_number info
    -- nodes will be annotated with local variable names even if debug mode is not enabled.
    nngraph.setDebug(true)

    -- Increase the stack limit
    --print(coroutine)
    --local olddefault = coroutine.cstacksize({{=(1024 * 1024 * 256)}})

    -- This is a table where we will store loaded data entries
    self.dataEntries = {}

    -- Create the main neural network module
    self.module = nn.{{=it.rootModuleName}}(self)

    -- Create a copy of the main neural network module that will be used for saving
    self.moduleSaveCopy = nn.{{=it.rootModuleName}}(self)

    -- Create the main criterion for training
    self.criterion = nn.{{=it.rootCriterionName}}(self)

    -- Prepare the parameters
    self.params, self.gradParams = self.module:getParameters()

<<<<<<< HEAD
    -- Initialization optimization state
=======
    -- Optimization state
>>>>>>> 5568deb4
    self.optimState = {}

    return self
end


function TrainingScript:evaluateTrainingIteration(batch)
<<<<<<< HEAD
    local batchOutputs

=======
>>>>>>> 5568deb4
    local iteration = function(params)
        --if params_ ~= self.params then
        --    self.params:copy(params_)
        --end
        self.gradParams:zero()

        local expectedOutputs = {}
        local loss = 0

        ------------------- forward pass -------------------
        self.module:training()

        batchOutputs = self.module:forward(batch.input)
        loss = loss + self.criterion:forward(batchOutputs, batch.output)

        ------------------- backward pass -------------------
        local criterionDerivatives = self.criterion:backward(batchOutputs, batch.output)
        local inputDerivatives = self.module:backward(batch.input, criterionDerivatives)

        -- clip gradient element-wise
        self.gradParams:clamp(-5, 5)

        -- Gather the grads from all nodes
        self.allReduceSGD.sumAndNormalizeGradients({self.gradParams})

        return loss, self.gradParams
    end

    local _ignore, loss
    _ignore, loss = optim.{{=it.optimizationAlgorithm}}(iteration, self.params, self.optimState)

    -- Collect gabarge at the end of each iteration - prevents build up of useless memory
    collectgarbage()

    return {
        loss = loss[1],
        output = self:unwindBatchOutput(batchOutputs)
    }
end


function TrainingScript:evaluateBatch(batch)
    ------------------- forward pass -------------------
    self.module:evaluate()

    local batchOutputs = self.module:forward(batch.input)
    return self:unwindBatchOutput(batchOutputs)
end

-- Prepares a batch composed of the given data points
function TrainingScript:prepareBatch(samples)
    local batch = {}

    local samples1 = {}
    for k,v in pairs(samples) do
        table.insert(samples1, self.dataEntries[v].input)
    end

    {{= it.prepareBatch({schema: it.inputSchema, prepareBatch: it.prepareBatch, depth: 1}) }}

    batch.input = batch1

    samples1 = {}
    for k,v in pairs(samples) do
        table.insert(samples1, self.dataEntries[v].output)
    end
    {{= it.prepareBatch({schema: it.outputSchema, prepareBatch: it.prepareBatch, depth: 1}) }}

    batch.output = batch1

    return batch
end


-- Unwinds a given batch output, separating its outputs composed of the given data points
function TrainingScript:unwindBatchOutput(batch1)
    {{= it.unwindBatchOutput({schema: it.outputSchema, unwindBatchOutput: it.unwindBatchOutput, depth: 1}) }}
    return output1
end


-- This method converts a piece of input data from object format into Torch Tensor format.
function TrainingScript:convertInputIn(data1)
    {{= it.convertDataIn({schema: it.inputSchema, convertDataIn: it.convertDataIn, depth: 1}) }}
    return transformed1
end


-- This method converts a piece of output data from object format into Torch Tensor format.
function TrainingScript:convertOutputIn(data1)
    {{= it.convertDataIn({schema: it.outputSchema, convertDataIn: it.convertDataIn, depth: 1}) }}
    return transformed1
end


-- This method converts a piece of input data from Torch Tensor format back into regular object format
function TrainingScript:convertInputOut(data1)
    {{= it.convertDataOut({schema: it.inputSchema, convertDataOut: it.convertDataOut, depth: 1}) }}
    return transformed1
end


-- This method converts a piece of output data from Torch Tensor format back into regular object format
function TrainingScript:convertOutputOut(data1)
    {{= it.convertDataOut({schema: it.outputSchema, convertDataOut: it.convertDataOut, depth: 1}) }}
    return transformed1
end


-- This method can be used to send a log message upwards to Electric Brain, which
-- will be visible on the ElectricBrain interface. Useful for debugging.
function TrainingScript:log(message)
    local stackInfo = debug.getinfo(2, 'fSl')
    if stackInfo.func == print then
        stackInfo = debug.getinfo(3, 'fSl')
    end

    local response = {
        type = "log"
    }

    if torch.type(message) == 'string' then
        response.message = message
    else
        response.message = JSON:encode(message, {}, {
           pretty = true,
           indent = "   ",
           align_keys = false,
        })

        if not response.message then
            response.message = tostring(message)
        end
    end

    response.message = stackInfo.source .. ":" .. stackInfo.currentline .. "  " .. response.message

    self:sendResponse(response)
end


-- This method sends a message to the ElectricBrain manager process.
function TrainingScript:sendResponse(response)
    io.write(cjson.encode(response) .. "\n")
    io.flush()
end

-- This is the main loop which communicates with the manager process in Electric Brain code.
-- Its generally best not to change this too much.
function TrainingScript:enterTrainingLoop()
    -- Now start waiting for messages from standard input
    repeat
        local commandString = io.read("*line")
        local command = cjson.decode(commandString)
        if command then
            if command.type == "handshake" then
                -- Send back a handshake response
                self:sendResponse({type = "handshake"})
            elseif command.type == "reset" then
                -- Resets the model with randomly generated parameters
                self.params:uniform(-0.08, 0.08)
                self.gradParams:zero()
                self:sendResponse({type = "resetCompleted"})
            elseif command.type == "iteration" then
                -- The iteration command advances the network with one forward and backward pass.
                -- It will use data references in an array called 'samples'. These samples must
                -- have been previously loaded into memory using the 'store' command'
                local batch = self:prepareBatch(command.samples)
                local results = self:evaluateTrainingIteration(batch)

                local convertedResults = {}
                for n = 1,#results.output do
                    local id = command.samples[n]
                    local result = results.output[n]
                    local converted = self:convertOutputOut(result)
                    converted.id = id
                    table.insert(convertedResults, converted)
                end

                local response = {
                    objects = convertedResults,
                    type = "iterationCompleted",
                    loss = results.loss

                    }
                self:sendResponse(response)

            elseif command.type == "store" then
                -- The store command is used by the manager process to store a specific data entry for
                -- quick retrieval later. Then data is provided directly inside the JSON object of
                -- the command. It is then prepared by conversion to Torch tensors as needed.

                self.dataEntries[command.id] = {
                    input = self:convertInputIn(command.input),
                    output = self:convertOutputIn(command.output)
                }

                self:sendResponse({type="stored"})
            elseif command.type == "stats" then
                -- The 'stats' command is used to provide statistics up to the surrounding manager
                -- code

                -- Start with garbage collection, so we don't count anything we don't want

                collectgarbage('collect')
                local stats = {
                    memoryUsage = collectgarbage('count')
                }

                self:sendResponse({type="stats", stats = stats})
            elseif command.type == 'forget' then
                -- The forget command is used by the manager process to indicate to forget a particular
                -- data entry. We do this to manage the amount of memory used by the process.

                self.dataEntries[command.id] = nil
                self:sendResponse({type="forgotten"})
            elseif command.type == "evaluate" then
                -- The evaluate command runs an object through the network and
                -- return the result
                local batch = self:prepareBatch(command.samples)
                local results = self:evaluateBatch(batch)

                local convertedResults = {}
                for n = 1,#results do
                    local id = command.samples[n]
                    local result = results[n]
                    local converted = self:convertOutputOut(result)
                    converted.id = id
                    table.insert(convertedResults, converted)
                end

                local response = {
                    type = "evaluationCompleted",
                    objects = convertedResults
                }
                self:sendResponse(response)


            elseif command.type == "save" then
                -- The save command causes the process to save the trained model out to disk
                self.moduleSaveCopy:getParameters():copy(self.params)
                torch.save("model.t7", self.moduleSaveCopy)
                local response = {type = "saved"}
                self:sendResponse(response)
            elseif command.type == "load" then
                -- The load command causes the process to load the trained model from the disk
                self.module = torch.load("model.t7")
                self.moduleSaveCopy = torch.load("model.t7")
                self.params, self.gradParams = self.module:getParameters()
                local response = {type = "loaded"}
                self:sendResponse(response)
            elseif command.type == "synchronize" then
                -- The synchronize command forces the process to synchronize its parameters with other processes
                self.allReduceSGD.synchronizeParameters({self.params})
                local response = {type = "synchronized"}
                self:sendResponse(response)
            end

        end
    until false == true -- Repeat forever. For some reason, the simple while True: doesn't actually work in Lua.
end

local script = TrainingScript.new()

-- Override the print function
print = function(message)
    script:log(message)
end

script:enterTrainingLoop()<|MERGE_RESOLUTION|>--- conflicted
+++ resolved
@@ -55,11 +55,7 @@
     -- Prepare the parameters
     self.params, self.gradParams = self.module:getParameters()
 
-<<<<<<< HEAD
     -- Initialization optimization state
-=======
-    -- Optimization state
->>>>>>> 5568deb4
     self.optimState = {}
 
     return self
@@ -67,11 +63,8 @@
 
 
 function TrainingScript:evaluateTrainingIteration(batch)
-<<<<<<< HEAD
     local batchOutputs
 
-=======
->>>>>>> 5568deb4
     local iteration = function(params)
         --if params_ ~= self.params then
         --    self.params:copy(params_)
