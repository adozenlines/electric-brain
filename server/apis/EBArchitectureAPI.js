--- conflicted
+++ resolved
@@ -452,15 +452,11 @@
                 async.series([
                     function generateCode(next)
                     {
-<<<<<<< HEAD
-                        const promise = process.generateCode();
+                        const promise = process.generateCode(self.application.neuralNetworkComponentDispatch);
                         promise.then(() =>
                         {
                             next(null);
                         }, (err) => next(err));
-=======
-                        process.generateCode(self.application.neuralNetworkComponentDispatch, next);
->>>>>>> 51875975
                     },
                     function startProcess(next)
                     {
