/*
    Electric Brain is an easy to use platform for machine learning.
    Copyright (C) 2016 Electric Brain Software Corporation
    
    This program is free software: you can redistribute it and/or modify
    it under the terms of the GNU Affero General Public License as published by
    the Free Software Foundation, either version 3 of the License, or
    (at your option) any later version.
    
    This program is distributed in the hope that it will be useful,
    but WITHOUT ANY WARRANTY; without even the implied warranty of
    MERCHANTABILITY or FITNESS FOR A PARTICULAR PURPOSE.  See the
    GNU Affero General Public License for more details.
    
    You should have received a copy of the GNU Affero General Public License
    along with this program.  If not, see <http://www.gnu.org/licenses/>.
*/

"use strict";

const
    Ajv = require('ajv'),
    async = require('async'),
    EBAPIRoot = require('./EBAPIRoot'),
    EBCustomTransformationProcess = require("../components/architecture/EBCustomTransformationProcess"),
    EBSchemaDetector = require("../components/datasource/EBSchemaDetector"),
    EBTorchProcess = require("../components/architecture/EBTorchProcess"),
    idUtilities = require("../utilities/id"),
    models = require('../../shared/models/models'),
    Promise = require('bluebird'),
    schemaUtilities = require("../models/schema_utilities"),
    underscore = require('underscore');

/**
 * This handles API routes related to architectures objects
 */
class EBArchitectureAPI extends EBAPIRoot
{
    /**
     * Creates a new EBArchitectureAPI
     *
     * @param {object} application The top level EBApplication object
     */
    constructor(application)
    {
        super(application);
        this.application = application;
        this.architectures = application.db.collection("EBArchitecture");
    }

    /**
     * Registers all of the endpoints with the express application
     *
     * @param {object} expressApplication This is an express application object.
     */
    setupEndpoints(expressApplication)
    {
        this.architectureOutputSchema = schemaUtilities.getReducedSchema("ArchitectureOutput", models.EBArchitecture.schema(), {
            "_id": true,
            "name": true,
            "dataSource": true,
            "inputSchema": true,
            "outputSchema": true
        });

        this.registerEndpoint(expressApplication, {
            "name": "CreateArchitecture",
            "uri": "/architectures",
            "method": "POST",
            "inputSchema": models.EBArchitecture.schema(),
            "outputSchema": {
                "id": "/CreateArchitectureOutput",
                "type": "object",
                "properties": { }
            },
            "handler": this.createArchitecture.bind(this)
        });

        this.registerEndpoint(expressApplication, {
            "name": "ListArchitectures",
            "uri": "/architectures",
            "method": "GET",
            "inputSchema": {
                "id": "/ListArchitecturesInput",
                "type": "object",
                "properties": {
                    "limit": {
                        "type": "number",
                        "default": 100
                    },
                    "select": {
                        "type": "array",
                        "items": {"type": "string"}
                    }
                }
            },
            "outputSchema": {
                "id": "/ListArchitecturesOutput",
                "type": "object",
                "properties": {
                    "architectures": {
                        "type": "array",
                        "items": this.architectureOutputSchema
                    }
                }
            },
            "handler": this.getArchitectures.bind(this)
        });

        this.registerEndpoint(expressApplication, {
            "name": "GetTransformedSample",
            "uri": "/architectures/:id/sample/transform",
            "method": "GET",
            "inputSchema": {},
            "outputSchema": {
                "type": "object",
                "properties": { }
            },
            "handler": this.getTransformedSample.bind(this)
        });

        this.registerEndpoint(expressApplication, {
            "name": "GetArchitectureDiagram",
            "uri": "/architectures/:id/diagrams",
            "method": "GET",
            "inputSchema": {},
            "outputSchema": {
                "type": "object",
                "properties": {
                    diagrams: {
                        "type": "array",
                        "items": {
                            "type": "object",
                            "properties": {
                                file: {"type": "string"},
                                data: {"type": "string"}
                            }
                        }
                    }
                }
            },
            "handler": this.getDiagrams.bind(this)
        });

        this.registerEndpoint(expressApplication, {
            "name": "GetArchitecture",
            "uri": "/architectures/:id",
            "method": "GET",
            "inputSchema": {},
            "outputSchema": this.architectureOutputSchema,
            "handler": this.getArchitecture.bind(this)
        });

        this.registerEndpoint(expressApplication, {
            "name": "EditArchitecture",
            "uri": "/architectures/:id",
            "method": "PUT",
            "inputSchema": schemaUtilities.getReducedSchema("EditArchitectureInput", models.EBArchitecture.schema(), {
                "inputSchema": true,
                "outputSchema": true
            }),
            "outputSchema": {
                "id": "/EditArchitectureOutput",
                "type": "object",
                "properties": {}
            },
            "handler": this.editArchitecture.bind(this)
        });

        this.registerEndpoint(expressApplication, {
            "name": "DeleteArchitecture",
            "uri": "/architectures/:id",
            "method": "DELETE",
            "inputSchema": {
                "id": "/DeleteArchitectureInput",
                "type": "object",
                "properties": {}
            },
            "outputSchema": {
                "id": "/DeleteArchitectureOutput",
                "type": "object",
                "properties": {}
            },
            "handler": this.deleteArchitecture.bind(this)
        });
    }


    /**
     * This endpoint is used to create a new architectures object in the system
     *
     * @param {object} req express request object
     * @param {object} res express response object
     * @param {function} next express callback
     */
    createArchitecture(req, res, next)
    {
        const self = this;
        idUtilities.getUniqueID(self.application, 'architecture', function(err, id)
        {
            if (err)
            {
                return next(err);
            }

            const newArchitecture = req.body;
            newArchitecture._id = id;
            self.architectures.insert(newArchitecture, function(err, info)
            {
                if (err)
                {
                    return next(err);
                }
                else
                {
                    return next(null, {_id: id});
                }
            });
        });
    }


    /**
     * This endpoint is used to list the existing architectures
     *
     * @param {object} req express request object
     * @param {object} res express response object
     * @param {function} next express callback
     */
    getArchitectures(req, res, next)
    {
        let limit = 100;
        if (req.query.limit)
        {
            limit = req.query.limit;
        }

        const options = {
            sort: {
                lastViewedAt: -1,
                _id: -1
            },
            limit: limit
        };

        if (req.query.select)
        {
            options.fields = underscore.object(req.query.select, new Array(req.query.select.length).fill(1));
        }

        const queryObject = this.architectures.find({}, options);
        queryObject.toArray(function(err, architectures)
        {
            if (err)
            {
                return next(err);
            }

            return next(null, {"architectures": architectures});
        });
    }


    /**
     * This endpoint is used to fetch a single architectures object
     *
     * @param {object} req express request object
     * @param {object} res express response object
     * @param {function} next express callback
     */
    getArchitecture(req, res, next)
    {
        this.architectures.findOneAndUpdate({_id: Number(req.params.id)}, {$set: {lastViewedAt: new Date()}}, function(err, result)
        {
            if (err)
            {
                return next(err);
            }
            else if (!result)
            {
                return next(new Error("EBArchitecture not found!"));
            }
            else
            {
                return next(null, result.value);
            }
        });
    }


    /**
     * This endpoint is used for editing existing resources
     *
     * @param {object} req express request object
     * @param {object} res express response object
     * @param {function} next express callback
     */
    editArchitecture(req, res, next)
    {
        delete req.body._id;
        this.architectures.findAndModify({_id: Number(req.params.id)}, {_id: 1}, req.body, function(err, info)
        {
            if (err)
            {
                return next(err);
            }
            else if (info.ok === 0)
            {
                return next(new Error("EBArchitecture not found!"));
            }
            else
            {
                return next(null, {});
            }
        });
    }


    /**
     * This endpoint is used for deleting architecture objects
     *
     * @param {object} req express request object
     * @param {object} res express response object
     * @param {function} next express callback
     */
    deleteArchitecture(req, res, next)
    {
        delete req.body._id;
        this.architectures.remove({_id: Number(req.params.id)}, function(err, info)
        {
            if (err)
            {
                return next(err);
            }
            else if (info.result.n !== 1)
            {
                return next(new Error(`EBArchitecture not found with id ${Number(req.params.id)}!`));
            }
            else
            {
                return next(null, {});
            }
        });
    }


    /**
     * This endpoint is used for getting a random sample of objects that have been transformed by the input-transformations
     * associated with this object
     *
     * @param {object} req express request object
     * @param {object} res express response object
     * @param {function} next express callback
     */
    getTransformedSample(req, res, next)
    {
        const self = this;
        this.architectures.findOne({_id: Number(req.params.id)}, function(err, architectureObject)
        {
            if (err)
            {
                return next(err);
            }
            else if (!architectureObject)
            {
                return next(new Error("EBArchitecture not found!"));
            }
            else
            {
                const schemaDetector = new EBSchemaDetector(self.application);
                const numberOfObjectsToSample = 500;
                const architecture = new models.EBArchitecture(architectureObject);
                const sourceSchema = architecture.dataSource.dataSchema.filterIncluded();
                const filterFunction = sourceSchema.filterFunction();

                const transformStream = EBCustomTransformationProcess.createCustomTransformationStream(architecture);
                transformStream.on('data', function(object)
                {
                    transformStream.pause();
<<<<<<< HEAD
                    schemaDetector.accumulateObject(object, false).then(function()
=======
                    schemaDetector.accumulateObject(object, false).then(() =>
>>>>>>> d82d7bca
                    {
                        transformStream.resume();
                    }, (err) =>
                    {
                        console.error(err);
                        throw err;
                    });
                });
                transformStream.on('error', function(error)
                {
                    return next(error);
                });

                // Sample the datasource
                self.application.dataSourcePluginDispatch.sample(numberOfObjectsToSample, architecture.dataSource, function(object)
                {
                    return Promise.fromCallback(function(next)
                    {
                        try
                        {
                            const filteredObject = filterFunction(object);
                            transformStream.write(filteredObject, next);
                        }
                        catch (err)
                        {
                            console.error(`Object in our database is not valid according to our data schema: ${err.toString()}`);
                            return next(err);
                        }
                    });
                }).then(function success()
                {
                    transformStream.end(function(err)
                    {
                        if (err)
                        {
                            return next(err);
                        }

                        const result = {schema: schemaDetector.getSchema()};
                        return next(null, result);
                    });
                }, (err) => next(err));
            }
        });
    }


    /**
     * This endpoint is allows retrieving network diagrams
     *
     * @param {object} req express request object
     * @param {object} res express response object
     * @param {function} next express callback
     */
    getDiagrams(req, res, next)
    {
        const self = this;
        this.architectures.findOne({_id: Number(req.params.id)}, function(err, architectureObject)
        {
            if (err)
            {
                return next(err);
            }
            else if (!architectureObject)
            {
                return next(new Error("EBArchitecture not found!"));
            }
            else
            {
                const architecture = new models.EBArchitecture(architectureObject);
                const process = new EBTorchProcess(architecture);
                async.series([
                    function generateCode(next)
                    {
                        const promise = process.generateCode(self.application.neuralNetworkComponentDispatch);
                        promise.then(() =>
                        {
                            next(null);
                        }, (err) => next(err));
                    },
                    function startProcess(next)
                    {
                        const promise = process.startProcess();
                        promise.then(() =>
                        {
                            next(null);
                        }, (err) => next(err));
                    }
                ], function(err)
                {
                    if (err)
                    {
                        return next(err);
                    }

                    const promise = process.extractNetworkDiagrams();
                    promise.then((diagrams) =>
                    {
                        return next(null, {diagrams: diagrams.map(function(diagram)
                        {
                            return {
                                file: diagram.file,
                                data: diagram.data.toString('base64')
                            };
                        })});
                    }, (err) => next(err));
                });
            }
        });
    }
}


module.exports = EBArchitectureAPI;
<|MERGE_RESOLUTION|>--- conflicted
+++ resolved
@@ -377,11 +377,7 @@
                 transformStream.on('data', function(object)
                 {
                     transformStream.pause();
-<<<<<<< HEAD
-                    schemaDetector.accumulateObject(object, false).then(function()
-=======
                     schemaDetector.accumulateObject(object, false).then(() =>
->>>>>>> d82d7bca
                     {
                         transformStream.resume();
                     }, (err) =>
