--- conflicted
+++ resolved
@@ -527,15 +527,11 @@
                     // Generate the code
                     function generateCode(next)
                     {
-<<<<<<< HEAD
-                        const promise = modelProcess.generateCode();
+                        const promise = modelProcess.generateCode(self.application.neuralNetworkComponentDispatch);
                         promise.then(() =>
                         {
                             next(null);
                         }, (err) => next(err));
-=======
-                        modelProcess.generateCode(self.application.neuralNetworkComponentDispatch, next);
->>>>>>> 51875975
                     },
                     // Download the torch model file
                     function(next)
