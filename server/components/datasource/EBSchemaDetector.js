--- conflicted
+++ resolved
@@ -63,86 +63,17 @@
      * @param {*} value Can be practically anything.
      * @return {Promise} A promise that that resolves to an array with the sequence of interpretations that this value should go through
      */
-<<<<<<< HEAD
-    accumulateObject(object, keepForExample)
-    {
-        const self = this;
-
-        return Promise.fromCallback((callback) =>
-        {
-        // self.fieldIntepretationStartPromise.then(() =>
-        // {
-            /**
-             * This function is used internally to recurse through a JSON object
-             *
-             * @param {string} rootVariablePath The variablePath leading from the root of the object down to this field
-             * @param {anything} value The value being analyzed
-             * @param {function(err)} callback The callback after recursion
-             */
-            function recurse(rootVariablePath, value, callback)
-=======
     detectInterpretationChain(value)
     {
         const analyze = (value, currentInterpretation) =>
         {
             if (!currentInterpretation)
->>>>>>> d82d7bca
             {
                 // Determine the starting interpretation based entirely on the fields type
                 if (underscore.isString(value))
                 {
                     return Promise.resolve(this.interpretationMap['string']);
                 }
-<<<<<<< HEAD
-
-                    if (underscore.isArray(value))
-                    {
-                        async.eachSeries(value, function(arrayValue, next)
-                        {
-                            recurse(`${rootVariablePath}.[]`, arrayValue, next);
-                        }, function(err)
-                        {
-                            if (err)
-                            {
-                                return callback(err);
-                            }
-
-                            self.fieldAccumulators.get(rootVariablePath).accumulateValue(value, false, callback);
-                        });
-                    }
-                    else if (value instanceof Buffer)
-                    {
-                        self.fieldAccumulators.get(rootVariablePath).accumulateValue(value, keepForExample, callback);
-                    }
-                    else if (underscore.isObject(value))
-                    {
-                        const fields = Object.keys(value);
-                        async.eachSeries(fields, function(field, next)
-                        {
-                            let variablePath = (rootVariablePath ? `${rootVariablePath}.` : "");
-                            variablePath += field;
-                            recurse(variablePath, value[field], next);
-                        }, function(err)
-                        {
-                            if (err)
-                            {
-                                return callback(err);
-                            }
-
-                            self.fieldAccumulators.get(rootVariablePath).accumulateValue(value, false, callback);
-                        });
-                    }
-                    else
-                    {
-                        self.fieldAccumulators.get(rootVariablePath).accumulateValue(value, keepForExample, callback);
-                    }
-                }
-
-                self.objectsAccumulated += 1;
-
-                recurse("", object, callback);
-            //}, (err) => callback(err));
-=======
                 else if (underscore.isBoolean(value))
                 {
                     return Promise.resolve(this.interpretationMap['boolean']);
@@ -327,7 +258,6 @@
         return recurse("", object).then(() =>
         {
             this.objectsAccumulated += 1;
->>>>>>> d82d7bca
         });
     }
 
