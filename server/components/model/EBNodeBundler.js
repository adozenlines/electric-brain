--- conflicted
+++ resolved
@@ -69,15 +69,11 @@
             // Generate the code
             function generateCode(next)
             {
-<<<<<<< HEAD
-                const promise = self.trainingProcess.generateCode();
+                const promise = self.trainingProcess.generateCode(self.application.neuralNetworkComponentDispatch);
                 promise.then(() =>
                 {
                     next(null);
                 }, (err) => next(err));
-=======
-                self.trainingProcess.generateCode(self.application.neuralNetworkComponentDispatch, next);
->>>>>>> 51875975
             },
             // Download the torch model file
             function(next)
